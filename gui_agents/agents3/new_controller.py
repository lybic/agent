--- conflicted
+++ resolved
@@ -25,17 +25,11 @@
 from .new_worker import NewWorker
 from .evaluator import Evaluator
 from .new_executor import NewExecutor
-<<<<<<< HEAD
-from .enums import (ControllerState, TaskStatus, SubtaskStatus, GateDecision,
-                    GateTrigger)
-from gui_agents.agents.Action import Screenshot
-=======
 from .enums import (
     ControllerState, TaskStatus, SubtaskStatus, 
     GateDecision, GateTrigger, WorkerDecision
 )
 from gui_agents.agents3.Action import Screenshot
->>>>>>> 0090dc1c
 
 # 设置日志
 logger = logging.getLogger(__name__)
@@ -360,45 +354,6 @@
             # 检查subtask状态
             subtask = self.global_state.get_subtask(current_subtask_id)
             if not subtask:
-<<<<<<< HEAD
-                logger.warning(
-                    f"Subtask {current_subtask_id} not found, switching to INIT"
-                )
-                self.switch_to_state(ControllerState.INIT)
-                return
-
-            # 根据subtask状态决定下一步
-            subtask_status = subtask.status
-            logger.info(
-                f"Subtask {current_subtask_id} status: {subtask_status}")
-
-            if subtask_status == SubtaskStatus.READY.value:
-                # 准备执行，切换到ET_ACTION
-                self.global_state.update_controller_state(
-                    ControllerState.EXECUTE_ACTION)
-                logger.info(f"Subtask {current_subtask_id} ready for execution")
-                self.switch_to_state(
-                    ControllerState.EXECUTE_ACTION, "subtask_ready",
-                    f"Subtask {current_subtask_id} ready for execution")
-            elif subtask_status == SubtaskStatus.PENDING.value:
-                # 等待中，可能需要补充资料
-                self.global_state.update_controller_state(
-                    ControllerState.SUPPLEMENT)
-                logger.info(f"Subtask {current_subtask_id} needs supplement")
-                self.switch_to_state(
-                    ControllerState.SUPPLEMENT, "subtask_pending",
-                    f"Subtask {current_subtask_id} needs supplement")
-            else:
-                # 其他状态，继续等待或重规划
-                logger.info(
-                    f"Subtask {current_subtask_id} in unexpected status, switching to PLAN"
-                )
-                self.switch_to_state(
-                    ControllerState.PLAN, "unexpected_status",
-                    f"Subtask {current_subtask_id} in unexpected status: {subtask_status}"
-                )
-
-=======
                 logger.warning(f"Subtask {current_subtask_id} not found, switching to INIT")
                 self.switch_to_state(ControllerState.INIT, "subtask_not_found", f"Subtask {current_subtask_id} not found in GET_ACTION state")
                 return
@@ -449,7 +404,6 @@
             
             # 如果没有worker_decision或worker_decision不匹配已知类型，根据subtask状态决定下一步，暂时不开发
                 
->>>>>>> 0090dc1c
         except Exception as e:
             logger.error(f"Error in GET_ACTION state: {e}")
             self.global_state.add_event("controller", "error",
