--- conflicted
+++ resolved
@@ -64,11 +64,7 @@
     <tr>
       <td>OSWorld Verified (50 step)</td>
       <td><b>57.1%</b></td>
-<<<<<<< HEAD
-      <td>53.1%</td>
-=======
       <td>54.2%</td>
->>>>>>> 3faf7d3d
     </tr>
   </table>
 </div>
