--- conflicted
+++ resolved
@@ -280,8 +280,6 @@
         observation_type="mixed",
         # search_engine=None,
         # embedding_engine_type=args.embedding_engine_type,
-<<<<<<< HEAD
-=======
     )
 
     # GlobalStateStore 在main中才regist，因此只能在main初始化完成后才能访问到
@@ -295,7 +293,6 @@
             termination_flag_path="runtime/state/termination_flag.json",
             running_state_path="runtime/state/running_state.json",
         )
->>>>>>> 60c96762
     )
 
     while True:
